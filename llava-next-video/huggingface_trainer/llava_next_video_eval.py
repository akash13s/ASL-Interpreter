--- conflicted
+++ resolved
@@ -36,20 +36,11 @@
         with open(self.json_file_path, 'r') as file:
             json_data = json.load(file)
 
-<<<<<<< HEAD
-        # Fix missing commas between objects
-        fixed_json_string = re.sub(r'}\s*\{', '},{', json_string)
-        print("Fixed JSON formatting if necessary.")
-
-        # Parse JSON data
-        data = json.loads(fixed_json_string)
-=======
         # Ensure the key `generated_texts` is present and contains data
         if "generated_texts" not in json_data or not isinstance(json_data["generated_texts"], list):
             raise ValueError("The JSON file does not contain a valid 'generated_texts' field.")
-        
+
         data = json_data["generated_texts"]
->>>>>>> 1fead684
         print(f"Loaded {len(data)} records from JSON file.")
         return data
 
@@ -70,12 +61,12 @@
         rouge_scores = self.scorer.score(true_desc, gen_desc)
 
         # BLEU Score with smoothing (unigram and bigram)
-        smoothing_function = SmoothingFunction()
+        smoothing_function = SmoothingFunction().method1
         bleu_score = sentence_bleu(
             [true_desc.split()],
             gen_desc.split(),
             weights=(0.5, 0.5),
-            smoothing_function=smoothing_function.method1
+            smoothing_function=smoothing_function
         )
 
         print(f"Computed metrics for ID: {sample['id']} (Epoch: {sample['epoch']})")
@@ -112,12 +103,7 @@
         avg_per_epoch.to_csv(EVAL_FILE, index=False)
         print(f"Per-epoch metrics calculated and saved to {EVAL_FILE}")
 
-<<<<<<< HEAD
-        return EVAL_FILE
 
-
-=======
->>>>>>> 1fead684
 if __name__ == "__main__":
     # Ensure the output directory exists
     os.makedirs(OUTPUT_DIR, exist_ok=True)
