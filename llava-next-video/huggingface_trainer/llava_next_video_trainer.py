import json
import logging
import os
import sys

import av
import numpy as np
import pandas as pd
import torch
from peft import get_peft_model, LoraConfig, TaskType, prepare_model_for_kbit_training
from torch.utils.data import Dataset
from torchvision import transforms
from transformers import (
    AutoProcessor,
    BitsAndBytesConfig,
    LlavaNextVideoForConditionalGeneration,
    Trainer,
    TrainingArguments,
    TrainerCallback
)

os.environ['PYTORCH_CUDA_ALLOC_CONF'] = 'expandable_segments:True'

torch.cuda.empty_cache()

# Constants
MODEL_ID = "llava-hf/LLaVA-NeXT-Video-7B-hf"
MODEL_NAME = MODEL_ID.split("/")[-1]

# File/directory
VIDEO_DIR = "/scratch/as18464/raw_videos"
CSV_FILE = "../data/valid_clips.csv"
CACHE_DIR = "./cache/"
OUTPUT_DIR = "./output/"
LOG_DIR = "./logs"

DATASET_SIZE = 100
TRAIN_VAL_SPLIT = 0.8

# Model constants
BATCH_SIZE = 4
MAX_LENGTH = 3500  # Fixed sequence length for text
NUM_FRAMES = 16  # Fixed number of frames
IMAGE_SIZE = 224  # Fixed image size

# Training hyperparameters
LEARNING_RATE = 1e-4
WEIGHT_DECAY = 0.05
NUM_EPOCHS = 10

# Quantization parameters
USE_QLORA = False
USE_4BIT = False  # Keep false if not using QLORA
USE_8BIT = False  # Keep false if not using QLORA
USE_DBL_QUANT = False  # Keep false if not using QLORA

# LoRA hyperparameters
LORA_R = 8
LORA_ALPHA = 32
LORA_DROPOUT = 0.1
LORA_TARGET_MODULES = [
    "q_proj",
    "v_proj",
    "k_proj",
    "o_proj",
    "gate_proj",
    "up_proj",
    "down_proj",
]

# Set up logging for both Trainer and custom logs
LOG_FILE = "./logs/training.log"
os.makedirs("./logs", exist_ok=True)  # Ensure the logs directory exists

logging.basicConfig(
    level=logging.INFO,
    format="%(asctime)s - %(levelname)s - %(message)s",
    handlers=[
        logging.FileHandler(LOG_FILE),  # Log to file
        logging.StreamHandler(sys.stdout),  # Also log to stdout
    ],
)
logger = logging.getLogger(__name__)

# Capture Hugging Face Trainer logs
transformers_logger = logging.getLogger("transformers")
transformers_logger.setLevel(logging.INFO)


def read_video_pyav(container, indices):
    """
    Decode the video with PyAV decoder.
    Args:
        container (`av.container.input.InputContainer`): PyAV container.
        indices (`List[int]`): List of frame indices to decode.
    Returns:
        result (np.ndarray): np array of decoded frames of shape (num_frames, height, width, 3).
    """
    frames = []
    container.seek(0)
    start_index = indices[0]
    end_index = indices[-1]

    resize_transform = transforms.Compose([
        transforms.ToPILImage(),
        transforms.Resize((IMAGE_SIZE, IMAGE_SIZE)),
        transforms.ToTensor()
    ])

    for i, frame in enumerate(container.decode(video=0)):
        if i > end_index:
            break
        if i >= start_index and i in indices:
            # Convert to numpy array in RGB format
            frame_array = frame.to_ndarray(format="rgb24")
            # Apply resize transform and convert back to numpy
            resized_frame = resize_transform(frame_array).numpy()
            # Convert from CxHxW to HxWxC format and scale back to 0-255 range
            resized_frame = (resized_frame.transpose(1, 2, 0) * 255).astype(np.uint8)
            frames.append(resized_frame)

    return np.stack(frames)


def get_frames(video_path: str, num_frames: int = 8) -> np.ndarray:
    """
    Extract frames from video with consistent sampling
    Args:
        video_path (str): Path to video file
        num_frames (int): Number of frames to extract
    Returns:
        np.ndarray: Array of frames with shape (num_frames, height, width, 3)
    """
    container = av.open(video_path)

    # Get video stream
    stream = container.streams.video[0]
    total_frames = stream.frames

    # Calculate indices to sample
    indices = np.linspace(0, total_frames - 1, num_frames, dtype=int)

    # Read frames at calculated indices
    frames = read_video_pyav(container, indices)

    # Ensure we got exactly num_frames
    if len(frames) < num_frames:
        # If we got fewer frames, duplicate the last frame
        last_frame = frames[-1]
        while len(frames) < num_frames:
            frames = np.concatenate([frames, last_frame[np.newaxis, ...]], axis=0)
    elif len(frames) > num_frames:
        # If we got more frames, take the first num_frames
        frames = frames[:num_frames]

    container.close()
    return frames


class VideoDataset(Dataset):
    """
    Custom Dataset for handling video data and corresponding text annotations.
    Prepares video frames and text prompts for model input.

    Args:
        video_dir (str): Directory containing the video files.
        annotations (pd.DataFrame): DataFrame containing video metadata and text annotations.
        processor: Processor for tokenizing text and preparing video frames.
        num_frames (int): Number of frames to extract from each video. Default is 16.
        mode (str): Mode of the dataset, either "train" or "eval". Default is "train".
                    If "train", the true sentence is included in the prompt. Otherwise, it is excluded.
    """

    def __init__(self, video_dir: str, annotations: pd.DataFrame, processor, num_frames: int = 16, mode: str = "train"):
        self.video_dir = video_dir
        self.annotations = annotations
        self.num_frames = num_frames
        self.processor = processor
        self.mode = mode
        self.system_prompt = ("Analyze the American Sign Language (ASL) signs in this video and "
                              "translate them into clear, natural English. Consider the sequence of "
                              "signs as a complete message, and provide an accurate translation that "
                              "captures the full meaning. Respond with only the English translation, "
                              "without descriptions of the signs themselves.")

        print(f"Created dataset split with {len(self.annotations)} entries")

    def __len__(self) -> int:
        """
        Returns the number of samples in the dataset.

        Returns:
            int: The length of the annotations DataFrame.
        """
        return len(self.annotations)

    def __getitem__(self, idx: int) -> dict:
        """
        Retrieves the video and text annotation for a given index, processes them into model input format.

        Args:
            idx (int): Index of the sample to retrieve.

        Returns:
            dict: Dictionary containing processed input tensors for the model:
                - input_ids: Encoded text input IDs.
                - attention_mask: Attention mask for text input.
                - pixel_values_videos: Processed video frames as tensors.
                - labels: Labels for supervised learning.
                - video_id: The ID of the video (for later use in generation and evaluation).
        """
        row = self.annotations.iloc[idx]
        video_id = str(row['SENTENCE_NAME']).strip()
        sentence = str(row['SENTENCE']).strip()

        video_path = os.path.join(self.video_dir, f"{video_id}.mp4")
        if not os.path.isfile(video_path):
            raise FileNotFoundError(f"Video file '{video_path}' not found.")

        # Get video frames using the provided functions
        frames = get_frames(video_path, self.num_frames)

        # Prepare the prompt
        if self.mode == "train":
            prompt = f"USER: {self.system_prompt}\n<video>\nASSISTANT: {sentence}"
        else:
            prompt = f"USER: {self.system_prompt}\n<video>\nASSISTANT:"  # Exclude true sentence

        # Process the frames and text with fixed sizes
        inputs = self.processor(
            text=prompt,
            videos=[frames],  # frames is already in the correct format from get_frames
            padding="max_length",  # Always pad to max_length
            truncation=True,
            max_length=MAX_LENGTH,
            return_tensors="pt"
        )

        labels = None
        if self.mode == "train":
            labels = self.get_labels(inputs)

        # Return tensors with consistent sizes
        item = {
            "input_ids": inputs["input_ids"].squeeze(0),
            "attention_mask": inputs["attention_mask"].squeeze(0),
            "pixel_values_videos": inputs["pixel_values_videos"].squeeze(0),
            "video_id": video_id
        }

        if self.mode == "train":
            item["labels"] = labels.squeeze(0)
        if self.mode == "val":
            item["true_sentence"]: sentence

        return item

    def get_labels(self, inputs: dict) -> np.ndarray:
        labels = inputs["input_ids"].clone()
        labels[labels == self.processor.tokenizer.pad_token_id] = -100

        # Mask everything before and including "ASSISTANT:"
        assistant_start = None
        for j in range(len(inputs["input_ids"][0])):
            if self.processor.tokenizer.decode(inputs["input_ids"][0][j:j + 4]) == "ASSISTANT:":
                assistant_start = j
                break

        if assistant_start is not None:
            labels[0, :assistant_start + 4] = -100

        return labels


def create_train_val_datasets(video_dir: str, csv_file: str, processor, num_frames: int = 16):
    """
    Creates training and validation datasets from a CSV file containing video annotations.

    Args:
        video_dir (str): Path to the directory containing video files.
        csv_file (str): Path to the CSV file containing video metadata and annotations.
        processor: Preprocessor for tokenizing text and preparing video inputs.
        num_frames (int): Number of frames to extract from each video. Default is 16.

    Returns:
        Tuple[Dataset, Dataset]: A tuple containing the training and validation datasets.
    """
    # Read the full dataset
    full_df = pd.read_csv(csv_file, sep=',').head(DATASET_SIZE).reset_index(drop=True)

    # Calculate split sizes
    train_size = int(len(full_df) * TRAIN_VAL_SPLIT)

    # Randomly shuffle the dataframe
    shuffled_df = full_df.sample(frac=1, random_state=42).reset_index(drop=True)

    # Split the dataframe
    train_df = shuffled_df.iloc[:train_size]
    val_df = shuffled_df.iloc[train_size:]

    # Create dataset objects
    train_dataset = VideoDataset(video_dir, train_df, processor, num_frames, "train")
    val_dataset = VideoDataset(video_dir, val_df, processor, num_frames, "eval")
    test_dataset = VideoDataset(video_dir, val_df, processor, num_frames, "infer")

    return train_dataset, val_dataset, test_dataset


def get_quantization_config(use_qlora: bool, use_4bit: bool, use_8bit: bool, use_double_quant: bool):
    """
    Generate the appropriate BitsAndBytesConfig for quantization.

    Args:
        use_qlora (bool): Whether QLoRA-specific settings should be used.
        use_4bit (bool): Enable 4-bit quantization.
        use_8bit (bool): Enable 8-bit quantization.
        use_double_quant (bool): Enable double quantization (QLoRA-specific).

    Returns:
        BitsAndBytesConfig: Configured object for the quantization setup.
    """
    # Validation to avoid conflicting quantization options
    assert not (use_8bit and use_4bit), "Cannot use both 8-bit and 4-bit quantization simultaneously."

    # Base configuration
    quantization_config = {
        "load_in_8bit": use_8bit,
        "load_in_4bit": use_4bit,
        "bnb_4bit_compute_dtype": torch.float16
    }

    # Add QLoRA-specific options if enabled
    if use_qlora:
        quantization_config.update({
            "bnb_4bit_quant_type": "nf4",
            "bnb_4bit_use_double_quant": use_double_quant
        })

    return BitsAndBytesConfig(**quantization_config)


class SaveGeneratedTextsCallback(TrainerCallback):
    def __init__(self, processor, eval_dataset, output_dir):
        self.processor = processor
        self.eval_dataset = eval_dataset
        self.output_file = os.path.join(output_dir, "generated_texts.json")

        # Initialize the JSON file if it doesn't exist
        if not os.path.exists(self.output_file):
            with open(self.output_file, 'w') as f:
                json.dump({"generated_texts": []}, f)

    def on_evaluate(self, args, state, control, **kwargs):
        print(f"Saving generated texts during evaluation for epoch {state.epoch}...")

        # Read existing results
        with open(self.output_file, 'r') as f:
            all_results = json.load(f)

        # Generate new results
        new_results = []
        for idx in range(len(self.eval_dataset)):
            sample = self.eval_dataset[idx]
            # Retrieve preprocessed inputs
            input_ids = sample['input_ids'].unsqueeze(0).to(args.device)
            attention_mask = sample['attention_mask'].unsqueeze(0).to(args.device)
            pixel_values_videos = sample['pixel_values_videos'].unsqueeze(0).to(args.device)

            # Generate predictions
            inputs = {
                "input_ids": input_ids,
                "attention_mask": attention_mask,
                "pixel_values_videos": pixel_values_videos,
            }

            model = kwargs["model"]
            generated_ids = model.generate(
                **inputs,
                max_new_tokens=128,
                do_sample=False
            )
            generated_text = self.processor.tokenizer.batch_decode(
                generated_ids, skip_special_tokens=True
            )[0]

            # Clean the generated text
            keyword = "ASSISTANT:"
            if keyword in generated_text:
                generated_text = generated_text.split(keyword, 1)[1].strip()

            # Create result dictionary
            result = {
                "epoch": state.epoch,
                "id": idx,
                "video_id": sample['video_id'],
                "generated": generated_text,
                "true": sample['true_sentence']
            }
            new_results.append(result)

        # Append new results to existing ones
        all_results["generated_texts"].extend(new_results)

        # Write back all results
        with open(self.output_file, 'w') as f:
            json.dump(all_results, f, indent=4)

    def on_train_end(self, args, state, control, **kwargs):
        pass


def main():
    # Log the start of the script
    logger.info("Starting training script")

    # Set up directories
    os.makedirs(f"{OUTPUT_DIR}", exist_ok=True)
    os.makedirs(f"{CACHE_DIR}", exist_ok=True)

    # Set up device and processor
    processor = AutoProcessor.from_pretrained(MODEL_ID)
    processor.tokenizer.padding_side = "right"
    processor.image_processor.do_rescale = False
    processor.video_processor.do_rescale = False
    processor.patch_size = 14  # Standard patch size for ViT-L

    logger.info("Processor and device set up complete.")

    # Create train and validation datasets
    train_dataset, val_dataset, test_dataset = create_train_val_datasets(
        video_dir=VIDEO_DIR,
        csv_file=CSV_FILE,
        processor=processor,
        num_frames=NUM_FRAMES
    )

    logger.info(f"Training dataset size: {len(train_dataset)}")
    logger.info(f"Validation dataset size: {len(val_dataset)}")

    # Initialize model with quantization
    model = LlavaNextVideoForConditionalGeneration.from_pretrained(
        MODEL_ID,
        torch_dtype=torch.float16,
        device_map="auto",
        cache_dir=CACHE_DIR,
        quantization_config=get_quantization_config(USE_QLORA, USE_4BIT, USE_8BIT, USE_DBL_QUANT)
    )

    # Disable `use_cache` in the model configuration
    model.config.use_cache = False

    logger.info("Model loaded successfully.")

    # Prepare model for k-bit training and configure LoRA
    model = prepare_model_for_kbit_training(model)
    peft_config = LoraConfig(
        r=LORA_R,
        lora_alpha=LORA_ALPHA,
        target_modules=LORA_TARGET_MODULES,
        lora_dropout=LORA_DROPOUT,
        bias="none",
        task_type=TaskType.CAUSAL_LM
    )
    model = get_peft_model(model, peft_config)

    logger.info("LoRA configuration complete.")

    # Configure training arguments
    training_args = TrainingArguments(
        output_dir=OUTPUT_DIR,
        num_train_epochs=NUM_EPOCHS,
        per_device_train_batch_size=BATCH_SIZE,
        per_device_eval_batch_size=BATCH_SIZE,
        gradient_accumulation_steps=1,
        learning_rate=LEARNING_RATE,
        weight_decay=WEIGHT_DECAY,
        fp16=True,
        logging_dir=LOG_DIR,
        logging_steps=1,
        save_strategy="epoch",
        eval_strategy="epoch",
        load_best_model_at_end=True,
        metric_for_best_model="eval_loss",
        greater_is_better=False,
        remove_unused_columns=False,
        ddp_find_unused_parameters=True,
        dataloader_num_workers=0,
        report_to="all"
    )

    # Initialize trainer without custom collator
    trainer = Trainer(
        model=model,
        args=training_args,
        train_dataset=train_dataset,
        eval_dataset=val_dataset,
        compute_metrics=None
    )

    # Add callback to save generated texts
    callback = SaveGeneratedTextsCallback(
        processor=processor,
        eval_dataset=test_dataset,
        output_dir=OUTPUT_DIR
    )

    trainer.add_callback(callback)

    logger.info("Trainer initialized. Starting training...")

    # Start training
    trainer.train()
    logger.info("Training complete.")

<<<<<<< HEAD
=======
    # Save the final model and processor
    final_model_path = os.path.join(OUTPUT_DIR, "model")
    os.makedirs(final_model_path, exist_ok=True)

    # Save the trained model
    trainer.save_model(final_model_path)

    # Save the processor
    processor.save_pretrained(final_model_path)

    logger.info(f"Model and processor saved to {final_model_path}")
>>>>>>> 2785d6a4

if __name__ == "__main__":
    main()<|MERGE_RESOLUTION|>--- conflicted
+++ resolved
@@ -512,8 +512,6 @@
     trainer.train()
     logger.info("Training complete.")
 
-<<<<<<< HEAD
-=======
     # Save the final model and processor
     final_model_path = os.path.join(OUTPUT_DIR, "model")
     os.makedirs(final_model_path, exist_ok=True)
@@ -525,7 +523,6 @@
     processor.save_pretrained(final_model_path)
 
     logger.info(f"Model and processor saved to {final_model_path}")
->>>>>>> 2785d6a4
 
 if __name__ == "__main__":
     main()