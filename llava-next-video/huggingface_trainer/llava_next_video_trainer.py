import json
import logging
import os
import sys

import av
import numpy as np
import pandas as pd
import torch
from peft import get_peft_model, LoraConfig, TaskType, prepare_model_for_kbit_training
from torch.utils.data import Dataset
from torchvision import transforms
from transformers import (
    AutoProcessor,
    BitsAndBytesConfig,
    LlavaNextVideoForConditionalGeneration,
    Trainer,
    TrainingArguments,
    TrainerCallback
)

os.environ['PYTORCH_CUDA_ALLOC_CONF'] = 'expandable_segments:True'

torch.cuda.empty_cache()

# Constants
MODEL_ID = "llava-hf/LLaVA-NeXT-Video-7B-hf"
MODEL_NAME = MODEL_ID.split("/")[-1]

# File/directory
VIDEO_DIR = "/scratch/as18464/raw_videos"
CSV_FILE = "../data/valid_clips.csv"
CACHE_DIR = "./cache/"
OUTPUT_DIR = "./output/"
LOG_DIR = "./logs"

DATASET_SIZE = 6250
TRAIN_VAL_SPLIT = 0.8

# Model constants
BATCH_SIZE = 4
MAX_LENGTH = 3500  # Fixed sequence length for text
NUM_FRAMES = 16  # Fixed number of frames
IMAGE_SIZE = 224  # Fixed image size

# Training hyperparameters
LEARNING_RATE = 1e-4
WEIGHT_DECAY = 0.05
NUM_EPOCHS = 10

# Quantization parameters
USE_QLORA = False
USE_4BIT = False  # Keep false if not using QLORA
USE_8BIT = False  # Keep false if not using QLORA
USE_DBL_QUANT = False  # Keep false if not using QLORA

# LoRA hyperparameters
LORA_R = 8
LORA_ALPHA = 32
LORA_DROPOUT = 0.1
LORA_TARGET_MODULES = [
    "q_proj",
    "v_proj",
    "k_proj",
    "o_proj",
    "gate_proj",
    "up_proj",
    "down_proj",
]

# Set up logging for both Trainer and custom logs
LOG_FILE = "./logs/training.log"
os.makedirs("./logs", exist_ok=True)  # Ensure the logs directory exists

logging.basicConfig(
    level=logging.INFO,
    format="%(asctime)s - %(levelname)s - %(message)s",
    handlers=[
        logging.FileHandler(LOG_FILE),  # Log to file
        logging.StreamHandler(sys.stdout),  # Also log to stdout
    ],
)
logger = logging.getLogger(__name__)

# Capture Hugging Face Trainer logs
transformers_logger = logging.getLogger("transformers")
transformers_logger.setLevel(logging.INFO)


def read_video_pyav(container, indices):
    """
    Decode the video with PyAV decoder.
    Args:
        container (`av.container.input.InputContainer`): PyAV container.
        indices (`List[int]`): List of frame indices to decode.
    Returns:
        result (np.ndarray): np array of decoded frames of shape (num_frames, height, width, 3).
    """
    frames = []
    container.seek(0)
    start_index = indices[0]
    end_index = indices[-1]

    resize_transform = transforms.Compose([
        transforms.ToPILImage(),
        transforms.Resize((IMAGE_SIZE, IMAGE_SIZE)),
        transforms.ToTensor()
    ])

    for i, frame in enumerate(container.decode(video=0)):
        if i > end_index:
            break
        if i >= start_index and i in indices:
            # Convert to numpy array in RGB format
            frame_array = frame.to_ndarray(format="rgb24")
            # Apply resize transform and convert back to numpy
            resized_frame = resize_transform(frame_array).numpy()
            # Convert from CxHxW to HxWxC format and scale back to 0-255 range
            resized_frame = (resized_frame.transpose(1, 2, 0) * 255).astype(np.uint8)
            frames.append(resized_frame)

    return np.stack(frames)


def get_frames(video_path: str, num_frames: int = 8) -> np.ndarray:
    """
    Extract frames from video with consistent sampling
    Args:
        video_path (str): Path to video file
        num_frames (int): Number of frames to extract
    Returns:
        np.ndarray: Array of frames with shape (num_frames, height, width, 3)
    """
    container = av.open(video_path)

    # Get video stream
    stream = container.streams.video[0]
    total_frames = stream.frames

    # Calculate indices to sample
    indices = np.linspace(0, total_frames - 1, num_frames, dtype=int)

    # Read frames at calculated indices
    frames = read_video_pyav(container, indices)

    # Ensure we got exactly num_frames
    if len(frames) < num_frames:
        # If we got fewer frames, duplicate the last frame
        last_frame = frames[-1]
        while len(frames) < num_frames:
            frames = np.concatenate([frames, last_frame[np.newaxis, ...]], axis=0)
    elif len(frames) > num_frames:
        # If we got more frames, take the first num_frames
        frames = frames[:num_frames]

    container.close()
    return frames


class VideoDataset(Dataset):
    """
    Custom Dataset for handling video data and corresponding text annotations.
    Prepares video frames and text prompts for model input.

    Args:
        video_dir (str): Directory containing the video files.
        annotations (pd.DataFrame): DataFrame containing video metadata and text annotations.
        processor: Processor for tokenizing text and preparing video frames.
        num_frames (int): Number of frames to extract from each video. Default is 16.
        mode (str): Mode of the dataset, either "train" or "eval". Default is "train".
                    If "train", the true sentence is included in the prompt. Otherwise, it is excluded.
    """
<<<<<<< HEAD

    def __init__(self, video_dir: str, annotations: pd.DataFrame, processor, num_frames: int = 16):
=======
    def __init__(self, video_dir: str, annotations: pd.DataFrame, processor, num_frames: int = 16, mode: str = "train"):
>>>>>>> 1fead684
        self.video_dir = video_dir
        self.annotations = annotations
        self.num_frames = num_frames
        self.processor = processor
        self.mode = mode
        self.system_prompt = ("Analyze the American Sign Language (ASL) signs in this video and "
                              "translate them into clear, natural English. Consider the sequence of "
                              "signs as a complete message, and provide an accurate translation that "
                              "captures the full meaning. Respond with only the English translation, "
                              "without descriptions of the signs themselves.")

        print(f"Created dataset split with {len(self.annotations)} entries")

    def __len__(self) -> int:
        """
        Returns the number of samples in the dataset.
        
        Returns:
            int: The length of the annotations DataFrame.
        """
        return len(self.annotations)

    def __getitem__(self, idx: int) -> dict:
        """
        Retrieves the video and text annotation for a given index, processes them into model input format.

        Args:
            idx (int): Index of the sample to retrieve.
        
        Returns:
            dict: Dictionary containing processed input tensors for the model:
                - input_ids: Encoded text input IDs.
                - attention_mask: Attention mask for text input.
                - pixel_values_videos: Processed video frames as tensors.
                - labels: Labels for supervised learning.
                - video_id: The ID of the video (for later use in generation and evaluation).
        """
        row = self.annotations.iloc[idx]
        video_id = str(row['SENTENCE_NAME']).strip()
        sentence = str(row['SENTENCE']).strip()

        video_path = os.path.join(self.video_dir, f"{video_id}.mp4")
        if not os.path.isfile(video_path):
            raise FileNotFoundError(f"Video file '{video_path}' not found.")

        # Get video frames using the provided functions
        frames = get_frames(video_path, self.num_frames)

        # Prepare the prompt
        if self.mode == "train" or self.mode == "eval":
            prompt = f"USER: {self.system_prompt}\n<video>\nASSISTANT: {sentence}"
        else:
            prompt = f"USER: {self.system_prompt}\n<video>\nASSISTANT:"  # Exclude true sentence

        # Process the frames and text with fixed sizes
        inputs = self.processor(
            text=prompt,
            videos=[frames],  # frames is already in the correct format from get_frames
            padding="max_length",  # Always pad to max_length
            truncation=True,
            max_length=MAX_LENGTH,
            return_tensors="pt"
        )

        # Create labels from input_ids
        labels = inputs["input_ids"].clone()
        labels[labels == self.processor.tokenizer.pad_token_id] = -100

        # Mask everything before and including "ASSISTANT:"
        assistant_start = None
        for j in range(len(inputs["input_ids"][0])):
            if self.processor.tokenizer.decode(inputs["input_ids"][0][j:j + 4]) == "ASSISTANT:":
                assistant_start = j
                break

        if assistant_start is not None:
            labels[0, :assistant_start + 4] = -100

        # Return tensors with consistent sizes
        return {
            "input_ids": inputs["input_ids"].squeeze(0),
            "attention_mask": inputs["attention_mask"].squeeze(0),
            "pixel_values_videos": inputs["pixel_values_videos"].squeeze(0),
            "labels": labels.squeeze(0),
<<<<<<< HEAD
=======
            "true_sentence": sentence,
>>>>>>> 1fead684
            "video_id": video_id
        }


def create_train_val_datasets(video_dir: str, csv_file: str, processor, num_frames: int = 16):
    """
    Creates training and validation datasets from a CSV file containing video annotations.
    
    Args:
        video_dir (str): Path to the directory containing video files.
        csv_file (str): Path to the CSV file containing video metadata and annotations.
        processor: Preprocessor for tokenizing text and preparing video inputs.
        num_frames (int): Number of frames to extract from each video. Default is 16.
    
    Returns:
        Tuple[Dataset, Dataset]: A tuple containing the training and validation datasets.
    """
    # Read the full dataset
    full_df = pd.read_csv(csv_file, sep=',').head(DATASET_SIZE).reset_index(drop=True)

    # Calculate split sizes
    train_size = int(len(full_df) * TRAIN_VAL_SPLIT)

    # Randomly shuffle the dataframe
    shuffled_df = full_df.sample(frac=1, random_state=42).reset_index(drop=True)

    # Split the dataframe
    train_df = shuffled_df.iloc[:train_size]
    val_df = shuffled_df.iloc[train_size:]

    # Create dataset objects
    train_dataset = VideoDataset(video_dir, train_df, processor, num_frames, "train")
    val_dataset = VideoDataset(video_dir, val_df, processor, num_frames, "eval")
    test_dataset = VideoDataset(video_dir, val_df, processor, num_frames, "infer")

    return train_dataset, val_dataset, test_dataset


def get_quantization_config(use_qlora: bool, use_4bit: bool, use_8bit: bool, use_double_quant: bool):
    """
    Generate the appropriate BitsAndBytesConfig for quantization.
    
    Args:
        use_qlora (bool): Whether QLoRA-specific settings should be used.
        use_4bit (bool): Enable 4-bit quantization.
        use_8bit (bool): Enable 8-bit quantization.
        use_double_quant (bool): Enable double quantization (QLoRA-specific).
    
    Returns:
        BitsAndBytesConfig: Configured object for the quantization setup.
    """
    # Validation to avoid conflicting quantization options
    assert not (use_8bit and use_4bit), "Cannot use both 8-bit and 4-bit quantization simultaneously."

    # Base configuration
    quantization_config = {
        "load_in_8bit": use_8bit,
        "load_in_4bit": use_4bit,
        "bnb_4bit_compute_dtype": torch.float16
    }

    # Add QLoRA-specific options if enabled
    if use_qlora:
        quantization_config.update({
            "bnb_4bit_quant_type": "nf4",
            "bnb_4bit_use_double_quant": use_double_quant
        })

    return BitsAndBytesConfig(**quantization_config)


class SaveGeneratedTextsCallback(TrainerCallback):
    def __init__(self, processor, eval_dataset, output_dir):
        self.processor = processor
        self.eval_dataset = eval_dataset
        self.output_file = os.path.join(output_dir, "generated_texts.json")
<<<<<<< HEAD

=======
        
>>>>>>> 1fead684
        # Initialize the JSON file if it doesn't exist
        if not os.path.exists(self.output_file):
            with open(self.output_file, 'w') as f:
                json.dump({"generated_texts": []}, f)
<<<<<<< HEAD

    def on_evaluate(self, args, state, control, **kwargs):
        print(f"Saving generated texts during evaluation for epoch {state.epoch}...")

        # Read existing results
        with open(self.output_file, 'r') as f:
            all_results = json.load(f)

=======
    
    def on_evaluate(self, args, state, control, **kwargs):
        print(f"Saving generated texts during evaluation for epoch {state.epoch}...")
        
        # Read existing results
        with open(self.output_file, 'r') as f:
            all_results = json.load(f)
        
>>>>>>> 1fead684
        # Generate new results
        new_results = []
        for idx in range(len(self.eval_dataset)):
            sample = self.eval_dataset[idx]
            # Retrieve preprocessed inputs
            input_ids = sample['input_ids'].unsqueeze(0).to(args.device)
            attention_mask = sample['attention_mask'].unsqueeze(0).to(args.device)
            pixel_values_videos = sample['pixel_values_videos'].unsqueeze(0).to(args.device)
<<<<<<< HEAD
            labels = sample['labels'].unsqueeze(0).to(args.device)

=======
            
>>>>>>> 1fead684
            # Generate predictions
            inputs = {
                "input_ids": input_ids,
                "attention_mask": attention_mask,
                "pixel_values_videos": pixel_values_videos,
            }
<<<<<<< HEAD

            model = kwargs['model']
            generated_ids = model.generate(
=======
            generated_ids = trainer.model.generate(
>>>>>>> 1fead684
                **inputs,
                max_new_tokens=128,
                do_sample=True,
                top_p=0.9
            )
            generated_text = self.processor.tokenizer.batch_decode(
                generated_ids, skip_special_tokens=True
            )[0]
<<<<<<< HEAD

=======
            
>>>>>>> 1fead684
            # Clean the generated text
            keyword = "ASSISTANT:"
            if keyword in generated_text:
                generated_text = generated_text.split(keyword, 1)[1].strip()
<<<<<<< HEAD

            # Decode labels (true text)
            true_text = self.processor.tokenizer.decode(
                labels[0][labels[0] != -100],
                skip_special_tokens=True
            )

=======
            
>>>>>>> 1fead684
            # Create result dictionary
            result = {
                "epoch": state.epoch,
                "id": idx,
                "video_id": sample['video_id'],
                "generated": generated_text,
<<<<<<< HEAD
                "true": true_text
            }
            new_results.append(result)

        # Append new results to existing ones
        all_results["generated_texts"].extend(new_results)

        # Write back all results
        with open(self.output_file, 'w') as f:
            json.dump(all_results, f, indent=4)

    def on_train_end(self, args, state, control, **kwargs):
        pass

=======
                "true": sample['true_sentence']
            }
            new_results.append(result)
        
        # Append new results to existing ones
        all_results["generated_texts"].extend(new_results)
        
        # Write back all results
        with open(self.output_file, 'w') as f:
            json.dump(all_results, f, indent=4)
    
    def on_train_end(self, args, state, control, **kwargs):
        pass
>>>>>>> 1fead684

def main():
    # Log the start of the script
    logger.info("Starting training script")

    # Set up directories
    os.makedirs(f"{OUTPUT_DIR}", exist_ok=True)
    os.makedirs(f"{CACHE_DIR}", exist_ok=True)

    # Set up device and processor
    device = torch.device("cuda" if torch.cuda.is_available() else "cpu")
    processor = AutoProcessor.from_pretrained(MODEL_ID)
    processor.tokenizer.padding_side = "right"
    processor.image_processor.do_rescale = False
    processor.video_processor.do_rescale = False
    processor.patch_size = 14  # Standard patch size for ViT-L

    logger.info("Processor and device set up complete.")

    # Create train and validation datasets
    train_dataset, val_dataset, test_dataset = create_train_val_datasets(
        video_dir=VIDEO_DIR,
        csv_file=CSV_FILE,
        processor=processor,
        num_frames=NUM_FRAMES
    )

    logger.info(f"Training dataset size: {len(train_dataset)}")
    logger.info(f"Validation dataset size: {len(val_dataset)}")

    # Initialize model with quantization
    model = LlavaNextVideoForConditionalGeneration.from_pretrained(
        MODEL_ID,
        torch_dtype=torch.float16,
        device_map="auto",
        cache_dir=CACHE_DIR,
        quantization_config=get_quantization_config(USE_QLORA, USE_4BIT, USE_8BIT, USE_DBL_QUANT)
    )

    # Disable `use_cache` in the model configuration
    model.config.use_cache = False

    logger.info("Model loaded successfully.")

    # Prepare model for k-bit training and configure LoRA
    model = prepare_model_for_kbit_training(model)
    peft_config = LoraConfig(
        r=LORA_R,
        lora_alpha=LORA_ALPHA,
        target_modules=LORA_TARGET_MODULES,
        lora_dropout=LORA_DROPOUT,
        bias="none",
        task_type=TaskType.CAUSAL_LM
    )
    model = get_peft_model(model, peft_config)

    logger.info("LoRA configuration complete.")

    # Configure training arguments
    training_args = TrainingArguments(
        output_dir=OUTPUT_DIR,
        num_train_epochs=NUM_EPOCHS,
        per_device_train_batch_size=BATCH_SIZE,
        per_device_eval_batch_size=BATCH_SIZE,
        gradient_accumulation_steps=1,
        learning_rate=LEARNING_RATE,
        weight_decay=WEIGHT_DECAY,
        fp16=True,
        logging_dir=LOG_DIR,
        logging_steps=1,
        save_strategy="epoch",
        eval_strategy="epoch",
        load_best_model_at_end=True,
        metric_for_best_model="eval_loss",
        greater_is_better=False,
        remove_unused_columns=False,
        ddp_find_unused_parameters=True,
        dataloader_num_workers=0,
        report_to="all"
    )

    # Initialize trainer without custom collator
    trainer = Trainer(
        model=model,
        args=training_args,
        train_dataset=train_dataset,
        eval_dataset=val_dataset,
        compute_metrics=None
    )

    # Add callback to save generated texts
    callback = SaveGeneratedTextsCallback(
        processor=processor,
        eval_dataset=test_dataset,
        output_dir=OUTPUT_DIR
    )

    trainer.add_callback(callback)

    logger.info("Trainer initialized. Starting training...")

    # Start training
    trainer.train()
    logger.info("Training complete.")


if __name__ == "__main__":
    main()<|MERGE_RESOLUTION|>--- conflicted
+++ resolved
@@ -1,12 +1,11 @@
-import json
+import os
 import logging
-import os
 import sys
-
 import av
 import numpy as np
 import pandas as pd
 import torch
+import json
 from peft import get_peft_model, LoraConfig, TaskType, prepare_model_for_kbit_training
 from torch.utils.data import Dataset
 from torchvision import transforms
@@ -29,7 +28,7 @@
 
 # File/directory
 VIDEO_DIR = "/scratch/as18464/raw_videos"
-CSV_FILE = "../data/valid_clips.csv"
+CSV_FILE = "../../data/valid_clips.csv"
 CACHE_DIR = "./cache/"
 OUTPUT_DIR = "./output/"
 LOG_DIR = "./logs"
@@ -88,14 +87,14 @@
 
 
 def read_video_pyav(container, indices):
-    """
+    '''
     Decode the video with PyAV decoder.
     Args:
         container (`av.container.input.InputContainer`): PyAV container.
         indices (`List[int]`): List of frame indices to decode.
     Returns:
         result (np.ndarray): np array of decoded frames of shape (num_frames, height, width, 3).
-    """
+    '''
     frames = []
     container.seek(0)
     start_index = indices[0]
@@ -170,12 +169,8 @@
         mode (str): Mode of the dataset, either "train" or "eval". Default is "train".
                     If "train", the true sentence is included in the prompt. Otherwise, it is excluded.
     """
-<<<<<<< HEAD
-
-    def __init__(self, video_dir: str, annotations: pd.DataFrame, processor, num_frames: int = 16):
-=======
+
     def __init__(self, video_dir: str, annotations: pd.DataFrame, processor, num_frames: int = 16, mode: str = "train"):
->>>>>>> 1fead684
         self.video_dir = video_dir
         self.annotations = annotations
         self.num_frames = num_frames
@@ -192,7 +187,7 @@
     def __len__(self) -> int:
         """
         Returns the number of samples in the dataset.
-        
+
         Returns:
             int: The length of the annotations DataFrame.
         """
@@ -204,7 +199,7 @@
 
         Args:
             idx (int): Index of the sample to retrieve.
-        
+
         Returns:
             dict: Dictionary containing processed input tensors for the model:
                 - input_ids: Encoded text input IDs.
@@ -260,10 +255,7 @@
             "attention_mask": inputs["attention_mask"].squeeze(0),
             "pixel_values_videos": inputs["pixel_values_videos"].squeeze(0),
             "labels": labels.squeeze(0),
-<<<<<<< HEAD
-=======
             "true_sentence": sentence,
->>>>>>> 1fead684
             "video_id": video_id
         }
 
@@ -271,13 +263,13 @@
 def create_train_val_datasets(video_dir: str, csv_file: str, processor, num_frames: int = 16):
     """
     Creates training and validation datasets from a CSV file containing video annotations.
-    
+
     Args:
         video_dir (str): Path to the directory containing video files.
         csv_file (str): Path to the CSV file containing video metadata and annotations.
         processor: Preprocessor for tokenizing text and preparing video inputs.
         num_frames (int): Number of frames to extract from each video. Default is 16.
-    
+
     Returns:
         Tuple[Dataset, Dataset]: A tuple containing the training and validation datasets.
     """
@@ -305,13 +297,13 @@
 def get_quantization_config(use_qlora: bool, use_4bit: bool, use_8bit: bool, use_double_quant: bool):
     """
     Generate the appropriate BitsAndBytesConfig for quantization.
-    
+
     Args:
         use_qlora (bool): Whether QLoRA-specific settings should be used.
         use_4bit (bool): Enable 4-bit quantization.
         use_8bit (bool): Enable 8-bit quantization.
         use_double_quant (bool): Enable double quantization (QLoRA-specific).
-    
+
     Returns:
         BitsAndBytesConfig: Configured object for the quantization setup.
     """
@@ -340,16 +332,11 @@
         self.processor = processor
         self.eval_dataset = eval_dataset
         self.output_file = os.path.join(output_dir, "generated_texts.json")
-<<<<<<< HEAD
-
-=======
-        
->>>>>>> 1fead684
+
         # Initialize the JSON file if it doesn't exist
         if not os.path.exists(self.output_file):
             with open(self.output_file, 'w') as f:
                 json.dump({"generated_texts": []}, f)
-<<<<<<< HEAD
 
     def on_evaluate(self, args, state, control, **kwargs):
         print(f"Saving generated texts during evaluation for epoch {state.epoch}...")
@@ -358,16 +345,6 @@
         with open(self.output_file, 'r') as f:
             all_results = json.load(f)
 
-=======
-    
-    def on_evaluate(self, args, state, control, **kwargs):
-        print(f"Saving generated texts during evaluation for epoch {state.epoch}...")
-        
-        # Read existing results
-        with open(self.output_file, 'r') as f:
-            all_results = json.load(f)
-        
->>>>>>> 1fead684
         # Generate new results
         new_results = []
         for idx in range(len(self.eval_dataset)):
@@ -376,61 +353,34 @@
             input_ids = sample['input_ids'].unsqueeze(0).to(args.device)
             attention_mask = sample['attention_mask'].unsqueeze(0).to(args.device)
             pixel_values_videos = sample['pixel_values_videos'].unsqueeze(0).to(args.device)
-<<<<<<< HEAD
-            labels = sample['labels'].unsqueeze(0).to(args.device)
-
-=======
-            
->>>>>>> 1fead684
+
             # Generate predictions
             inputs = {
                 "input_ids": input_ids,
                 "attention_mask": attention_mask,
                 "pixel_values_videos": pixel_values_videos,
             }
-<<<<<<< HEAD
-
-            model = kwargs['model']
-            generated_ids = model.generate(
-=======
             generated_ids = trainer.model.generate(
->>>>>>> 1fead684
                 **inputs,
                 max_new_tokens=128,
-                do_sample=True,
-                top_p=0.9
+                do_sample=False
             )
             generated_text = self.processor.tokenizer.batch_decode(
                 generated_ids, skip_special_tokens=True
             )[0]
-<<<<<<< HEAD
-
-=======
-            
->>>>>>> 1fead684
+
             # Clean the generated text
             keyword = "ASSISTANT:"
             if keyword in generated_text:
                 generated_text = generated_text.split(keyword, 1)[1].strip()
-<<<<<<< HEAD
-
-            # Decode labels (true text)
-            true_text = self.processor.tokenizer.decode(
-                labels[0][labels[0] != -100],
-                skip_special_tokens=True
-            )
-
-=======
-            
->>>>>>> 1fead684
+
             # Create result dictionary
             result = {
                 "epoch": state.epoch,
                 "id": idx,
                 "video_id": sample['video_id'],
                 "generated": generated_text,
-<<<<<<< HEAD
-                "true": true_text
+                "true": sample['true_sentence']
             }
             new_results.append(result)
 
@@ -444,21 +394,6 @@
     def on_train_end(self, args, state, control, **kwargs):
         pass
 
-=======
-                "true": sample['true_sentence']
-            }
-            new_results.append(result)
-        
-        # Append new results to existing ones
-        all_results["generated_texts"].extend(new_results)
-        
-        # Write back all results
-        with open(self.output_file, 'w') as f:
-            json.dump(all_results, f, indent=4)
-    
-    def on_train_end(self, args, state, control, **kwargs):
-        pass
->>>>>>> 1fead684
 
 def main():
     # Log the start of the script
